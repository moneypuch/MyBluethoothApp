// app/services/api/api.ts
import { ApisauceInstance, create, ApiResponse } from "apisauce"
import { GeneralApiProblem, getGeneralApiProblem } from "./apiProblem"

// Types based on your Express API
export interface User {
  id: string
  name: string
  email: string
  role: "user" | "admin"
  isVerified: boolean
  createdAt: string
  updatedAt: string
}

export interface AuthResponse {
  success: boolean
  token: string
  user: User
}

export interface ApiError {
  success: false
  message: string
  errors?: string[]
}

export interface LoginRequest {
  email: string
  password: string
}

export interface RegisterRequest {
  name: string
  email: string
  password: string
}

// sEMG Data Types
export interface SampleData {
  timestamp: number
  values: number[] // Array of 10 channel values
  sessionId: string
}

export interface BatchRequest {
  sessionId: string
  samples: SampleData[]
  deviceInfo: {
    name: string
    address: string
  }
  batchInfo: {
    size: number
    startTime: number
    endTime: number
  }
}

export interface BatchResponse {
  success: boolean
  chunkId: string
  chunkIndex: number
  samplesProcessed: number
  sessionStatus: string
}

export interface Session {
  sessionId: string
  userId: string
  deviceId: string
  deviceName: string
  deviceType?: "HC-05" | "IMU" | "sEMG" | null
  startTime: string
  endTime?: string
  sampleRate: number
  channelCount: number
  totalSamples: number
  status: "active" | "completed" | "error"
  duration?: number
  metadata?: {
    appVersion?: string
    deviceInfo?: any
    notes?: string
  }
}

export interface SessionsResponse {
  success: boolean
  sessions: Session[]
  pagination: {
    total: number
    limit: number
    offset: number
    hasMore: boolean
  }
}

export interface SessionDataResponse {
  success: boolean
  data: {
    sessionId: string
    timeRange: [number, number]
    chunks: number
    channels: {
      [channelKey: string]: Array<{
        timestamp: number
        value: number
      }>
    }
    stats: {
      [channelKey: string]: {
        min: number
        max: number
        avg: number
        rms: number
        count: number
      }
    }
  }
}

export interface CreateSessionRequest {
  sessionId: string
  deviceId: string
  deviceName: string
  deviceType?: "HC-05" | "IMU" | "sEMG" | null
  startTime: string
  sampleRate?: number
  channelCount?: number
  metadata?: {
    appVersion?: string
    notes?: string
    deviceInfo?: any
  }
}

// Admin interfaces
export interface AdminUser {
  _id: string
  name: string
  email: string
  role: "user" | "admin"
  isVerified: boolean
  lastLogin?: string
  createdAt: string
  sessionCount: number
  activeSessions: number
  completedSessions: number
  lastSessionDate?: string
  totalSamples: number
}

export interface AdminUsersResponse {
  success: boolean
  users: AdminUser[]
  pagination: {
    page: number
    limit: number
    total: number
    hasMore: boolean
  }
}

export interface UserSessionsResponse {
  success: boolean
  user: {
    _id: string
    name: string
    email: string
  }
  sessions: Session[]
  pagination: {
    page: number
    limit: number
    total: number
    hasMore: boolean
  }
}

export interface AdminStatsResponse {
  success: boolean
  stats: {
    totalUsers: number
    totalSessions: number
    activeSessions: number
    completedSessions: number
    totalDataChunks: number
    totalSamples: number
    usersWithSessions: number
    avgSessionsPerUser: number
    avgSamplesPerSession: number
  }
  timestamp: string
}

export interface ApiConfig {
  url: string
  timeout: number
}

export const DEFAULT_API_CONFIG_EMULATOR: ApiConfig = {
  url: "http://10.0.2.2:3000", // Your Express server
  timeout: 10000,
}
export const DEFAULT_API_CONFIG: ApiConfig = {
  url: __DEV__
    ? "https://raccoon-advanced-cod.ngrok-free.app"
    : "https://raccoon-advanced-cod.ngrok-free.app", // Your Express server
  timeout: 10000,
}

export class Api {
  apisauce: ApisauceInstance
  config: ApiConfig

  constructor(config: ApiConfig = DEFAULT_API_CONFIG) {
    this.config = config
    this.apisauce = create({
      baseURL: this.config.url,
      timeout: this.config.timeout,
      headers: {
        "Accept": "application/json",
        "Content-Type": "application/json",
      },
    })
  }

  // Delete session
  async deleteSession(
    sessionId: string,
  ): Promise<
    | { kind: "ok"; data: { success: boolean; message: string; deletedChunks: number } }
    | GeneralApiProblem
  > {
    const response: ApiResponse<
      { success: boolean; message: string; deletedChunks: number } | ApiError
    > = await this.apisauce.delete(`/api/sessions/${sessionId}`)

    if (!response.ok) {
      const problem = getGeneralApiProblem(response)
      if (problem) return problem
    }

    return {
      kind: "ok",
      data: response.data as { success: boolean; message: string; deletedChunks: number },
    }
  }

  setAuthToken = (token: string) => {
    this.apisauce.setHeader("Authorization", `Bearer ${token}`)
  }

  removeAuthToken = () => {
    this.apisauce.deleteHeader("Authorization")
  }

  // Login
  async login(
    credentials: LoginRequest,
  ): Promise<{ kind: "ok"; data: AuthResponse } | GeneralApiProblem> {
    const response: ApiResponse<AuthResponse | ApiError> = await this.apisauce.post(
      "/api/auth/login",
      credentials,
    )

    if (!response.ok) {
      const problem = getGeneralApiProblem(response)
      if (problem) return problem
    }

    return { kind: "ok", data: response.data as AuthResponse }
  }

  // Register
  async register(
    userData: RegisterRequest,
  ): Promise<{ kind: "ok"; data: AuthResponse } | GeneralApiProblem> {
    const response: ApiResponse<AuthResponse | ApiError> = await this.apisauce.post(
      "/api/auth/register",
      userData,
    )

    if (!response.ok) {
      const problem = getGeneralApiProblem(response)
      if (problem) return problem
    }

    return { kind: "ok", data: response.data as AuthResponse }
  }

  // Get Profile
  async getProfile(): Promise<
    { kind: "ok"; data: { success: boolean; user: User } } | GeneralApiProblem
  > {
    const response: ApiResponse<{ success: boolean; user: User } | ApiError> =
      await this.apisauce.get("/api/auth/me")

    if (!response.ok) {
      const problem = getGeneralApiProblem(response)
      if (problem) return problem
    }

    return { kind: "ok", data: response.data as { success: boolean; user: User } }
  }

  // Logout
  async logout(): Promise<{ kind: "ok" } | GeneralApiProblem> {
    const response = await this.apisauce.post("/api/auth/logout")

    if (!response.ok) {
      const problem = getGeneralApiProblem(response)
      if (problem) return problem
    }

    return { kind: "ok" }
  }

  // === sEMG Data API Methods ===

  // Upload batch of sEMG data
  async uploadBatch(
    batchData: BatchRequest,
  ): Promise<{ kind: "ok"; data: BatchResponse } | GeneralApiProblem> {
    const response: ApiResponse<BatchResponse | ApiError> = await this.apisauce.post(
      "/api/semg/batch",
      batchData,
    )

    if (!response.ok) {
      const problem = getGeneralApiProblem(response)
      if (problem) return problem
    }

    return { kind: "ok", data: response.data as BatchResponse }
  }

  // === Session API Methods ===

  // Get user's sessions
  async getSessions(params?: {
    limit?: number
    offset?: number
    status?: "active" | "completed" | "error"
    deviceId?: string
  }): Promise<{ kind: "ok"; data: SessionsResponse } | GeneralApiProblem> {
    const response: ApiResponse<SessionsResponse | ApiError> = await this.apisauce.get(
      "/api/sessions",
      params,
    )

    if (!response.ok) {
      const problem = getGeneralApiProblem(response)
      if (problem) return problem
    }

    return { kind: "ok", data: response.data as SessionsResponse }
  }

  // Create new session
  async createSession(
    sessionData: CreateSessionRequest,
  ): Promise<{ kind: "ok"; data: { success: boolean; session: Session } } | GeneralApiProblem> {
    const response: ApiResponse<{ success: boolean; session: Session } | ApiError> =
      await this.apisauce.post("/api/sessions", sessionData)

    if (!response.ok) {
      const problem = getGeneralApiProblem(response)
      if (problem) return problem
    }

    return { kind: "ok", data: response.data as { success: boolean; session: Session } }
  }

  // Get session details
  async getSession(
    sessionId: string,
  ): Promise<{ kind: "ok"; data: { success: boolean; session: Session } } | GeneralApiProblem> {
    const response: ApiResponse<{ success: boolean; session: Session } | ApiError> =
      await this.apisauce.get(`/api/sessions/${sessionId}`)

    if (!response.ok) {
      const problem = getGeneralApiProblem(response)
      if (problem) return problem
    }

    return { kind: "ok", data: response.data as { success: boolean; session: Session } }
  }

  // Get session data
  async getSessionData(
    sessionId: string,
    params?: {
      startTime?: number
      endTime?: number
      channels?: string // "0,1,2"
      maxPoints?: number
    },
  ): Promise<{ kind: "ok"; data: SessionDataResponse } | GeneralApiProblem> {
    const response: ApiResponse<SessionDataResponse | ApiError> = await this.apisauce.get(
      `/api/semg/sessions/${sessionId}/data`,
      params,
    )

    if (!response.ok) {
      const problem = getGeneralApiProblem(response)
      if (problem) return problem
    }

    return { kind: "ok", data: response.data as SessionDataResponse }
  }

  // End session
  async endSession(
    sessionId: string,
    endData: { endTime: string; totalSamples?: number },
  ): Promise<{ kind: "ok"; data: { success: boolean; session: Session } } | GeneralApiProblem> {
    const response: ApiResponse<{ success: boolean; session: Session } | ApiError> =
      await this.apisauce.put(`/api/sessions/${sessionId}/end`, endData)

    if (!response.ok) {
      const problem = getGeneralApiProblem(response)
      if (problem) return problem
    }

    return { kind: "ok", data: response.data as { success: boolean; session: Session } }
  }

  // Admin methods
  async getAdminUsers(params?: {
    page?: number
    limit?: number
    search?: string
    role?: "user" | "admin"
  }): Promise<{ kind: "ok"; data: AdminUsersResponse } | GeneralApiProblem> {
    const response: ApiResponse<AdminUsersResponse | ApiError> = await this.apisauce.get(
      "/api/admin/users",
      params,
    )

    if (!response.ok) {
      const problem = getGeneralApiProblem(response)
      if (problem) return problem
    }

    return { kind: "ok", data: response.data as AdminUsersResponse }
  }

  async getUserSessions(
    userId: string,
    params?: {
      page?: number
      limit?: number
      status?: "active" | "completed" | "error"
      deviceType?: "HC-05" | "IMU" | "sEMG"
    },
  ): Promise<{ kind: "ok"; data: UserSessionsResponse } | GeneralApiProblem> {
    const response: ApiResponse<UserSessionsResponse | ApiError> = await this.apisauce.get(
      `/api/admin/users/${userId}/sessions`,
      params,
    )

    if (!response.ok) {
      const problem = getGeneralApiProblem(response)
      if (problem) return problem
    }

    return { kind: "ok", data: response.data as UserSessionsResponse }
  }

  async deleteAdminSession(
    sessionId: string,
  ): Promise<
    | { kind: "ok"; data: { success: boolean; message: string; deletedChunks: number } }
    | GeneralApiProblem
  > {
    const response: ApiResponse<
      { success: boolean; message: string; deletedChunks: number } | ApiError
    > = await this.apisauce.delete(`/api/admin/sessions/${sessionId}`)

    if (!response.ok) {
      const problem = getGeneralApiProblem(response)
      if (problem) return problem
    }

    return {
      kind: "ok",
      data: response.data as { success: boolean; message: string; deletedChunks: number },
    }
  }

  async getAdminStats(): Promise<{ kind: "ok"; data: AdminStatsResponse } | GeneralApiProblem> {
    const response: ApiResponse<AdminStatsResponse | ApiError> =
      await this.apisauce.get("/api/admin/stats")

    if (!response.ok) {
      const problem = getGeneralApiProblem(response)
      if (problem) return problem
    }

    return { kind: "ok", data: response.data as AdminStatsResponse }
  }

  async normalizeSession(
    sessionId: string,
    method: string,
<<<<<<< HEAD
    processingType: string,
  ): Promise<{ kind: "ok"; data: { newSessionId: string } } | GeneralApiProblem> {
    const response: ApiResponse<any> = await this.apisauce.post(
      `/api/sessions/${sessionId}/normalize`,
      { method, processingType },
=======
  ): Promise<{ kind: "ok"; data: { newSessionId: string } } | GeneralApiProblem> {
    const response: ApiResponse<any> = await this.apisauce.post(
      `/api/sessions/${sessionId}/normalize`,
      { method },
>>>>>>> 9383660b
    )

    if (!response.ok) {
      const problem = getGeneralApiProblem(response)
      if (problem) return problem
    }

    return { kind: "ok", data: response.data }
  }

  async downloadSession(
    sessionId: string,
  ): Promise<{ kind: "ok"; data: Blob; filename: string } | GeneralApiProblem> {
    try {
      // Get the auth token from storage
      const token = this.apisauce.headers["Authorization"]

      const response = await fetch(
        `${this.apisauce.getBaseURL()}/api/sessions/${sessionId}/download`,
        {
          method: "GET",
          headers: {
            Authorization: (token as string) || "",
          },
        },
      )

      if (!response.ok) {
        // Convert fetch response to ApiResponse format for error handling
        const errorData = await response.text()
        const apiResponse: ApiResponse<any> = {
          ok: false,
          problem: response.status === 401 ? "CLIENT_ERROR" : "SERVER_ERROR",
          originalError: new Error(errorData) as any,
          data: errorData ? { message: errorData } : null,
          status: response.status,
          headers: response.headers as any,
          config: {} as any,
          duration: 0,
        }
        const problem = getGeneralApiProblem(apiResponse)
        if (problem) return problem
      }

      // Extract filename from Content-Disposition header or use default
      const contentDisposition = response.headers.get("Content-Disposition")
      let filename = `session_${sessionId}_data.csv`
      if (contentDisposition) {
        const match = contentDisposition.match(/filename="?(.+)"?/)
        if (match) filename = match[1]
      }

      const blob = await response.blob()
      return { kind: "ok", data: blob, filename }
    } catch (_error) {
      return { kind: "cannot-connect", temporary: true }
    }
  }
}

// Singleton instance
export const api = new Api()

// Helper to get error message
export function getErrorMessage(problem: GeneralApiProblem | { kind: "ok"; data: any }): string {
  if (problem.kind === "ok") return ""

  switch (problem.kind) {
    case "unauthorized":
      return "Invalid email or password"
    case "forbidden":
      return "Access denied"
    case "not-found":
      return "Resource not found"
    case "rejected":
      return "Request rejected by server"
    case "bad-data":
      return "Invalid data provided"
    case "timeout":
      return "Request timeout. Please try again."
    case "cannot-connect":
      return "Cannot connect to server. Please check your internet connection."
    case "server":
      return "Server error. Please try again later."
    default:
      return "An unexpected error occurred"
  }
}<|MERGE_RESOLUTION|>--- conflicted
+++ resolved
@@ -505,18 +505,13 @@
   async normalizeSession(
     sessionId: string,
     method: string,
-<<<<<<< HEAD
+
     processingType: string,
   ): Promise<{ kind: "ok"; data: { newSessionId: string } } | GeneralApiProblem> {
     const response: ApiResponse<any> = await this.apisauce.post(
       `/api/sessions/${sessionId}/normalize`,
       { method, processingType },
-=======
-  ): Promise<{ kind: "ok"; data: { newSessionId: string } } | GeneralApiProblem> {
-    const response: ApiResponse<any> = await this.apisauce.post(
-      `/api/sessions/${sessionId}/normalize`,
-      { method },
->>>>>>> 9383660b
+
     )
 
     if (!response.ok) {
