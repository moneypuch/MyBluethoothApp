--- conflicted
+++ resolved
@@ -238,7 +238,7 @@
 
       // Detect device type based on device name
       const deviceName = this.selectedDevice.name || "Unknown"
-<<<<<<< HEAD
+
       let deviceType: "sEMG" | "IMU" | null = null
       if (
         deviceName.toLowerCase().includes("hc-05") ||
@@ -246,11 +246,7 @@
         deviceName.toLowerCase().includes("semg_")
       ) {
         deviceType = "sEMG"
-=======
-      let deviceType: "HC-05" | "IMU" | null = null
-      if (deviceName.toLowerCase().includes("hc-05") || deviceName.toLowerCase().includes("hc05") || deviceName.toLowerCase().includes("semg_")) {
-        deviceType = "HC-05"
->>>>>>> ceda4a3d
+
       } else if (deviceName.toLowerCase().includes("imu")) {
         deviceType = "IMU"
       }
