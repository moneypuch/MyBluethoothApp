--- conflicted
+++ resolved
@@ -82,19 +82,15 @@
 
       const deviceName = self.selectedDevice.name.toLowerCase()
 
-<<<<<<< HEAD
+
       if (
         deviceName.includes("hc-05") ||
         deviceName.includes("hc05") ||
         deviceName.includes("semg_")
       ) {
         return "sEMG"
-=======
-      if (deviceName.includes("hc-05") || deviceName.includes("hc05") || deviceName.includes("semg_")) {
-        return "HC-05"
->>>>>>> ceda4a3d
-      }
-
+
+   
       if (deviceName.includes("imu")) {
         return "IMU"
       }
